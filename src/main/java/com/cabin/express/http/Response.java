package com.cabin.express.http;

import com.cabin.express.loggger.CabinLogger;
import com.fasterxml.jackson.databind.ObjectMapper;

import java.io.IOException;
import java.nio.ByteBuffer;
import java.nio.channels.SocketChannel;
import java.nio.charset.StandardCharsets;
import java.util.HashMap;
import java.util.Map;

/**
 * Represents an HTTP response.
 * @author Sang Le
 * @version 1.0.0
 * @since 2024-12-24
 */
public class Response {
    private int statusCode = 200;
    private Map<String, String> headers = new HashMap<>();
    private Map<String, String> cookies = new HashMap<>();
    private StringBuilder body = new StringBuilder();
    private final SocketChannel clientChannel;
    private static final ObjectMapper objectMapper = new ObjectMapper();

    private static final String DEFAULT_DOMAIN = "";
    private static final String DEFAULT_PATH = "/";
    private static final String DEFAULT_EXPIRES = "";
    private static final boolean DEFAULT_HTTP_ONLY = false;
    private static final boolean DEFAULT_SECURE = false;

    public Response(SocketChannel clientChannel) {
        this.clientChannel = clientChannel;
    }

    public void setStatusCode(int statusCode) {
        this.statusCode = statusCode;
    }

    public void setHeader(String key, String value) {
        headers.put(key, value);
    }

    public void setCookie(String name, String value) {
        setCookie(name, value, DEFAULT_DOMAIN, DEFAULT_PATH, DEFAULT_EXPIRES, DEFAULT_HTTP_ONLY, DEFAULT_SECURE);
    }

    public void setCookie(String name, String value, String domain) {
        setCookie(name, value, domain, DEFAULT_PATH, DEFAULT_EXPIRES, DEFAULT_HTTP_ONLY, DEFAULT_SECURE);
    }

    public void setCookie(String name, String value, String domain, String path) {
        setCookie(name, value, domain, path, DEFAULT_EXPIRES, DEFAULT_HTTP_ONLY, DEFAULT_SECURE);
    }

    public void setCookie(String name, String value, String domain, String path, String expires) {
        setCookie(name, value, domain, path, expires, DEFAULT_HTTP_ONLY, DEFAULT_SECURE);
    }

    public void setCookie(String name, String value, String domain, String path, String expires, boolean httpOnly) {
        setCookie(name, value, domain, path, expires, httpOnly, DEFAULT_SECURE);
    }

    /**
     * Sets a cookie with the specified attributes.
     *
     * @param name     The name of the cookie.
     * @param value    The value of the cookie.
     * @param domain   The domain for the cookie.
     * @param path     The path for the cookie.
     * @param expires  The expiration date for the cookie.
     * @param httpOnly Whether the cookie is HTTP only.
     * @param secure   Whether the cookie is secure.
     */
    public void setCookie(String name, String value, String domain, String path, String expires, boolean httpOnly, boolean secure) {
        StringBuilder cookieBuilder = new StringBuilder();
        cookieBuilder.append(name).append("=").append(value);
        if (domain != null && !domain.isEmpty()) {
            cookieBuilder.append("; Domain=").append(domain);
        }
        if (path != null && !path.isEmpty()) {
            cookieBuilder.append("; Path=").append(path);
        }
        if (expires != null && !expires.isEmpty()) {
            cookieBuilder.append("; Expires=").append(expires);
        }
        if (httpOnly) {
            cookieBuilder.append("; HttpOnly");
        }
        if (secure) {
            cookieBuilder.append("; Secure");
        }
        cookies.put(name, cookieBuilder.toString());
    }

    /**
     * Clears a cookie with the specified name.
     *
     * @param name The name of the cookie to clear.
     */
    public void clearCookie(String name, String domain, String path) {
        setCookie(name, "", domain, path, "Thu, 01 Jan 1970 00:00:00 GMT", DEFAULT_HTTP_ONLY, DEFAULT_SECURE);
    }

    public void writeBody(String content) {
        body.append(content);
    }

    /**
     * Writes the specified object as JSON to the response body.
     *
     * @param content The object to write as JSON.
     * @throws IOException if an error occurs while writing the JSON.
     */
    public void writeJsonBody(Object content) throws IOException {
        setHeader("Content-Type", "application/json");
        body.append(objectMapper.writeValueAsString(content));
    }

    /**
     * Writes the specified object as JSON to the response body.
     *
     * @param content The object to write as JSON.
     * @param headers The headers to set in the response.
     */
    public void send() {
        try {
            // Write headers and status line
            StringBuilder headersBuilder = new StringBuilder();

            // Status line
            String statusMessage = getStatusMessage(statusCode);
            headersBuilder.append(String.format("HTTP/1.1 %d %s\r\n", statusCode, statusMessage));

            // Headers
            headers.forEach((key, value) -> headersBuilder.append(String.format("%s: %s\r\n", key, value)));

            // Cookies
            cookies.forEach((key, value) -> headersBuilder.append(String.format("Set-Cookie: %s=%s\r\n", key, value)));

            // Content-Length
            int contentLength = body != null ? body.length() : 0;
            headersBuilder.append(String.format("Content-Length: %d\r\n", contentLength));

            // End of headers
            headersBuilder.append("\r\n");

            // Convert headers to bytes
            ByteBuffer headerBuffer = ByteBuffer.wrap(headersBuilder.toString().getBytes(StandardCharsets.UTF_8));

            // Convert body to bytes (if not null)
            ByteBuffer bodyBuffer = body != null ? ByteBuffer.wrap(body.toString().getBytes(StandardCharsets.UTF_8)) : null;

<<<<<<< HEAD
            // Ensure the client channel is open
=======
            // check if the client channel is open
>>>>>>> 19102428
            if (!clientChannel.isOpen()) {
                return;
            }

            // Write the headers first
            while (headerBuffer.hasRemaining()) {
                clientChannel.write(headerBuffer);
            }

            // Write the body if it exists
            if (bodyBuffer != null) {
                while (bodyBuffer.hasRemaining()) {
                    clientChannel.write(bodyBuffer);
                }
            }
        } catch (Exception e) {
            if ("Broken pipe".equals(e.getMessage())) {
                CabinLogger.error("Client closed connection: " + e.getMessage(), e);
            } else {
                CabinLogger.error("Error sending response: " + e.getMessage(), e);
            }
        }
    }

    private String getStatusMessage(int statusCode) {
        return switch (statusCode) {
            case 200 -> "OK";
            case 404 -> "Not Found";
            case 500 -> "Internal Server Error";
            default -> "Unknown";
        };
    }
}<|MERGE_RESOLUTION|>--- conflicted
+++ resolved
@@ -12,6 +12,7 @@
 
 /**
  * Represents an HTTP response.
+ *
  * @author Sang Le
  * @version 1.0.0
  * @since 2024-12-24
@@ -152,11 +153,7 @@
             // Convert body to bytes (if not null)
             ByteBuffer bodyBuffer = body != null ? ByteBuffer.wrap(body.toString().getBytes(StandardCharsets.UTF_8)) : null;
 
-<<<<<<< HEAD
             // Ensure the client channel is open
-=======
-            // check if the client channel is open
->>>>>>> 19102428
             if (!clientChannel.isOpen()) {
                 return;
             }
